<<<<<<< HEAD
=======
import os
os.environ['OPENCV_IO_ENABLE_OPENEXR'] = '1'
from typing import *

>>>>>>> 1d8b8c1b
import numpy as np
import cv2
from PIL import Image
import imageio
<<<<<<< HEAD
import OpenEXR as exr
import Imath as exr_types
import tempfile
import zipfile
from typing import *
=======

>>>>>>> 1d8b8c1b


__all__ = [
    # Dictionary utils
    'dict_merge',
    'dict_foreach',
    'dict_reduce',
    'dict_any',
    'dict_all',
    'dict_flatten',
    # Image utils
    'pack_image',
    'unpack_image',
    'resize_image',
    'pad_image',
    'dilate_mask',
    'erode_mask',
    'soften_mask',
    # Save utils
    'dict_save_zip',
]


# Dictionary utils
def _dict_merge(dicta, dictb, prefix=''):
    """
    Merge two dictionaries.
    """
    assert isinstance(dicta, dict), 'input must be a dictionary'
    assert isinstance(dictb, dict), 'input must be a dictionary'
    dict_ = {}
    all_keys = set(dicta.keys()).union(set(dictb.keys()))
    for key in all_keys:
        if key in dicta.keys() and key in dictb.keys():
            if isinstance(dicta[key], dict) and isinstance(dictb[key], dict):
                dict_[key] = _dict_merge(dicta[key], dictb[key], prefix=f'{prefix}.{key}')
            else:
                raise ValueError(f'Duplicate key {prefix}.{key} found in both dictionaries. Types: {type(dicta[key])}, {type(dictb[key])}')
        elif key in dicta.keys():
            dict_[key] = dicta[key]
        else:
            dict_[key] = dictb[key]
    return dict_


def dict_merge(dicta, dictb):
    """
    Merge two dictionaries.
    """
    return _dict_merge(dicta, dictb, prefix='')


def dict_foreach(dic, func, special_func={}):
    """
    Recursively apply a function to all non-dictionary leaf values in a dictionary.
    """
    assert isinstance(dic, dict), 'input must be a dictionary'
    for key in dic.keys():
        if isinstance(dic[key], dict):
            dic[key] = dict_foreach(dic[key], func)
        else:
            if key in special_func.keys():
                dic[key] = special_func[key](dic[key])
            else:
                dic[key] = func(dic[key])
    return dic


def dict_reduce(dicts, func, special_func={}):
    """
    Reduce a list of dictionaries. Leaf values must be scalars.
    """
    assert isinstance(dicts, list), 'input must be a list of dictionaries'
    assert all([isinstance(d, dict) for d in dicts]), 'input must be a list of dictionaries'
    assert len(dicts) > 0, 'input must be a non-empty list of dictionaries'
    all_keys = set([key for dict_ in dicts for key in dict_.keys()])
    reduced_dict = {}
    for key in all_keys:
        vlist = [dict_[key] for dict_ in dicts if key in dict_.keys()]
        if isinstance(vlist[0], dict):
            reduced_dict[key] = dict_reduce(vlist, func, special_func)
        else:
            if key in special_func.keys():
                reduced_dict[key] = special_func[key](vlist)
            else:
                reduced_dict[key] = func(vlist)
    return reduced_dict


def dict_any(dic, func):
    """
    Recursively apply a function to all non-dictionary leaf values in a dictionary.
    """
    assert isinstance(dic, dict), 'input must be a dictionary'
    for key in dic.keys():
        if isinstance(dic[key], dict):
            if dict_any(dic[key], func):
                return True
        else:
            if func(dic[key]):
                return True
    return False


def dict_all(dic, func):
    """
    Recursively apply a function to all non-dictionary leaf values in a dictionary.
    """
    assert isinstance(dic, dict), 'input must be a dictionary'
    for key in dic.keys():
        if isinstance(dic[key], dict):
            if not dict_all(dic[key], func):
                return False
        else:
            if not func(dic[key]):
                return False
    return True


def dict_flatten(dic, sep='.'):
    """
    Flatten a nested dictionary into a dictionary with no nested dictionaries.
    """
    assert isinstance(dic, dict), 'input must be a dictionary'
    flat_dict = {}
    for key in dic.keys():
        if isinstance(dic[key], dict):
            sub_dict = dict_flatten(dic[key], sep=sep)
            for sub_key in sub_dict.keys():
                flat_dict[key + sep + sub_key] = sub_dict[sub_key]
        else:
            flat_dict[key] = dic[key]
    return flat_dict


# Image utils
def pack_image(image: np.ndarray) -> bytes:
    """
    Pack image to bytes. NOTE: Input channels are in BGR[A] order.

    Args:
        image (np.ndarray): Image to pack.
    Returns:
        data (bytes): Packed image.
    """
    dtype = image.dtype
    if dtype == np.uint8:
        flag, data = cv2.imencode('.png', image)
    elif dtype == np.float16:
        flag, data = cv2.imencode('.exr', image.astype(np.float32), (cv2.IMWRITE_EXR_TYPE, cv2.IMWRITE_EXR_TYPE_HALF))
    elif dtype == np.float32:
        flag, data = cv2.imencode('.exr', image, (cv2.IMWRITE_EXR_TYPE, cv2.IMWRITE_EXR_TYPE_FLOAT))
    else:
        raise NotImplementedError(f"Unsupported dtype {dtype}")

    if not flag:
        raise ValueError("Failed to encode image.")
    return data.tobytes()
    
    
def unpack_image(data: bytes) -> np.ndarray:
    """
    Unpack image from bytes. NOTE: Output channels are in BGR[A] order.

    Args:
        data (bytes): Packed image.
    Returns:
        image (np.ndarray): Unpacked image.
    """
    image = cv2.imdecode(np.frombuffer(data, np.uint8), cv2.IMREAD_UNCHANGED)
    if image is None:
        raise ValueError("Failed to decode image.")

    return image
    

def resize_image(
        image: np.ndarray,
        size: Union[tuple, int],
        resize_mode: str = 'shorter',
        resample_mode: int = Image.LANCZOS
    ) -> np.ndarray:
    """
    Resize image to a given size.

    Args:
        image (np.ndarray): Image to resize.
        size (tuple | int): Size to resize to. If int, resize according to the
            resize_mode.
        resize_mode (str): How to determine the size to resize to. Can be
            'shorter', 'longer', or 'square'.
        resample_mode (int): Resampling mode. See PIL.Image.resize for details.
    Returns:
        image (np.ndarray): Resized image.
    """
    assert len(image.shape) == 3, "Image must be 3-dimensional."
    assert image.dtype == np.uint8, "Image must be uint8."

    H, W, C = image.shape
    if isinstance(size, int):
        if resize_mode == 'shorter':
            scale = size / min(H, W)
            size = (int(W * scale), int(H * scale))
        elif resize_mode == 'longer':
            scale = size / max(H, W)
            size = (int(W * scale), int(H * scale))
        elif resize_mode == 'square':
            size = (size, size)
        else:
            raise NotImplementedError(f"Unsupported size mode {resize_mode}")

    image = Image.fromarray(image)
    image = image.resize(size, resample_mode)
    image = np.array(image)

    return image


def pad_image(
        image: np.ndarray,
        size: Union[tuple, int],
        resize_mode: str = 'none',
        resample_mode: int = Image.LANCZOS,
        pad_mode: str = 'constant',
        pad_value: Union[int, tuple] = 0
    ) -> np.ndarray:
    """
    Pad image to a given size.

    Args:
        image (np.ndarray): Image to pad.
        size (tuple | int): Size to pad to. If int, pad to a square.
        resize_mode (str): How to determine the size to resize to. Can be
            'none', 'max_fit'
        resample_mode (int): Resampling mode. See PIL.Image.resize for details.
        pad_mode (str): Padding mode. See np.pad for details.
        pad_value (int | tuple): Padding value. See np.pad for details.
    Returns:
        image (np.ndarray): Padded image.
    """
    assert len(image.shape) == 3, "Image must be 3-dimensional."
    assert image.dtype == np.uint8, "Image must be uint8."

    H, W, C = image.shape
    if isinstance(size, int):
        size = (size, size)
    if resize_mode == 'none':
        if H > size[0] or W > size[1]:
            raise ValueError(f"Image size ({H}, {W}) is larger than target size ({size[0]}, {size[1]}).")
    elif resize_mode == 'max_fit':
        scale = min(size[0] / H, size[1] / W)
        image = resize_image(image, (int(W * scale), int(H * scale)), resample_mode=resample_mode)
        H, W, C = image.shape
    pad_top = (size[0] - H) // 2
    pad_bottom = size[0] - H - pad_top
    pad_left = (size[1] - W) // 2
    pad_right = size[1] - W - pad_left
    image = np.pad(image, ((pad_top, pad_bottom), (pad_left, pad_right), (0, 0)), pad_mode, constant_values=pad_value)

    return image


def dilate_mask(mask, struct_elem):
    return cv2.dilate(mask.astype(np.uint8), struct_elem) > 0


def erode_mask(mask, struct_elem):
    return cv2.erode(mask.astype(np.uint8), struct_elem) > 0


def _create_sdf_field(mask, radius=10):
    sdf_field = mask.copy().astype(np.float32)
    sdf_field[mask] = -radius - 0.5
    sdf_field[~mask] = radius + 0.5
    struct_elem = cv2.getStructuringElement(cv2.MORPH_ELLIPSE, (3, 3))
    for i in range(radius):
        if i == 0:
            cur_mask = (dilate_mask(mask, struct_elem) != erode_mask(mask, struct_elem))
        else:
            cur_mask = dilate_mask(cur_mask, struct_elem)
        sdf_field[cur_mask & mask] = -i - 0.5
        sdf_field[cur_mask & ~mask] = i + 0.5
    return sdf_field


def soften_mask(mask, radius=10):
    sdf_field = _create_sdf_field(mask, radius=radius)
    k_size = 2 * radius + 1
    sdf_field = cv2.GaussianBlur(sdf_field, (k_size, k_size), sigmaX=0, borderType=cv2.BORDER_DEFAULT)
    new_mask = np.clip(-sdf_field + 0.5, 0, 1)
    return new_mask


# Save utils
def dict_save_zip(data, filename):
    """
    Save a dictionary to a zip file.
    The leaf values of the dictionary can only be bytes or strings.
    """
    data = dict_flatten(data, sep='/')
    with zipfile.ZipFile(filename, 'w') as f:
        for k, v in data.items():
            assert isinstance(v, (bytes, str)), f"Leaf value must be bytes or string. Got {type(v)} for key {k}"
            f.writestr(k, v)<|MERGE_RESOLUTION|>--- conflicted
+++ resolved
@@ -1,23 +1,13 @@
-<<<<<<< HEAD
-=======
 import os
 os.environ['OPENCV_IO_ENABLE_OPENEXR'] = '1'
 from typing import *
 
->>>>>>> 1d8b8c1b
 import numpy as np
 import cv2
 from PIL import Image
-import imageio
-<<<<<<< HEAD
-import OpenEXR as exr
-import Imath as exr_types
-import tempfile
 import zipfile
 from typing import *
-=======
-
->>>>>>> 1d8b8c1b
+
 
 
 __all__ = [
@@ -156,16 +146,26 @@
 # Image utils
 def pack_image(image: np.ndarray) -> bytes:
     """
-    Pack image to bytes. NOTE: Input channels are in BGR[A] order.
+    Pack image to bytes. NOTE: Input channels are in RGBA order.
 
     Args:
         image (np.ndarray): Image to pack.
     Returns:
         data (bytes): Packed image.
     """
+    C = image.shape[2] if image.ndim == 3 else 1
+    assert C in [1, 3, 4], "Image must have 1, 3, or 4 channels."
+    # RGBA -> BGRA
+    if C == 4:
+        image = image[..., [2, 1, 0, 3]]
+    elif C == 3:
+        image = image[..., [2, 1, 0]]
+
     dtype = image.dtype
-    if dtype == np.uint8:
-        flag, data = cv2.imencode('.png', image)
+    if dtype == np.bool_:
+        flag, data = cv2.imencode('.png', image.astype(np.uint8) * 255, (cv2.IMWRITE_PNG_BILEVEL, 1))
+    elif dtype == np.uint8 or dtype == np.uint16:
+        flag, data = cv2.imencode('.png', image, (cv2.IMWRITE_PNG_COMPRESSION, 9))
     elif dtype == np.float16:
         flag, data = cv2.imencode('.exr', image.astype(np.float32), (cv2.IMWRITE_EXR_TYPE, cv2.IMWRITE_EXR_TYPE_HALF))
     elif dtype == np.float32:
@@ -180,7 +180,7 @@
     
 def unpack_image(data: bytes) -> np.ndarray:
     """
-    Unpack image from bytes. NOTE: Output channels are in BGR[A] order.
+    Unpack image from bytes. NOTE: Output channels are in RGBA order.
 
     Args:
         data (bytes): Packed image.
@@ -190,6 +190,13 @@
     image = cv2.imdecode(np.frombuffer(data, np.uint8), cv2.IMREAD_UNCHANGED)
     if image is None:
         raise ValueError("Failed to decode image.")
+    
+    C = image.shape[2] if image.ndim == 3 else 1
+    # BGRA -> RGBA
+    if C == 4:
+        image = image[..., [2, 1, 0, 3]]
+    elif C == 3:
+        image = image[..., [2, 1, 0]]
 
     return image
     
